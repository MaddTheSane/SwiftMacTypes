--- conflicted
+++ resolved
@@ -54,11 +54,7 @@
 		}
 	}
 	#if os(OSX)
-<<<<<<< HEAD
 		return UTGetOSTypeFromString(theString as NSString)
-=======
-		return UTGetOSTypeFromString(theString)
->>>>>>> 56b8fb9f
 	#else
 		func Ptr2OSType(str: [CChar]) -> OSType {
 			var type: OSType = 0x20202020 // four spaces. Can't really be represented the same way as in C
@@ -94,13 +90,8 @@
 }
 
 /// The current system encoding that is the most like a Mac Classic encoding
-<<<<<<< HEAD
-public var CurrentMacStringEncoding: String.Encoding {
-	return String.Encoding(rawValue: CFStringConvertEncodingToNSStringEncoding(CurrentCFMacStringEncoding))
-=======
-public var currentMacStringEncoding: NSStringEncoding {
-	return CFStringConvertEncodingToNSStringEncoding(currentCFMacStringEncoding)
->>>>>>> 56b8fb9f
+public var currentMacStringEncoding: String.Encoding {
+	return String.Encoding(rawValue: CFStringConvertEncodingToNSStringEncoding(currentCFMacStringEncoding))
 }
 
 /// Pascal String extensions
@@ -196,30 +187,22 @@
 		self.init(pascalString: pStr, encoding: CFEncoding, maximumLength: maximumLength)
 	}
 	
-<<<<<<< HEAD
+	/// Converts a tuple of a Pascal string into a Swift string.
+	///
+	/// - parameter pStr: a tuple of the Pascal string in question.
+	/// - parameter encoding: The encoding of the pascal stiring. The default is `NSMacOSRomanStringEncoding`.
 	public init?(pascalString pStr: PStr255, encoding: String.Encoding = String.Encoding.macOSRoman) {
-=======
-	/// Converts a tuple of a Pascal string into a Swift string.
-	///
-	/// - parameter pStr: a tuple of the Pascal string in question.
-	/// - parameter encoding: The encoding of the pascal stiring. The default is `NSMacOSRomanStringEncoding`.
-	public init?(pascalString pStr: PStr255, encoding: NSStringEncoding = NSMacOSRomanStringEncoding) {
->>>>>>> 56b8fb9f
 		let unwrapped: [UInt8] = try! arrayFromObject(reflecting: pStr)
 		// a UInt8 can't reference any number greater than 255,
 		// so we just pass it to the main initializer
 		self.init(pascalString: unwrapped, encoding: encoding)
 	}
 	
-<<<<<<< HEAD
+	/// Converts a tuple of a Pascal string into a Swift string.
+	///
+	/// - parameter pStr: a tuple of the Pascal string in question.
+	/// - parameter encoding: The encoding of the pascal stiring. The default is `NSMacOSRomanStringEncoding`.
 	public init?(pascalString pStr: PStr63, encoding: String.Encoding = String.Encoding.macOSRoman) {
-=======
-	/// Converts a tuple of a Pascal string into a Swift string.
-	///
-	/// - parameter pStr: a tuple of the Pascal string in question.
-	/// - parameter encoding: The encoding of the pascal stiring. The default is `NSMacOSRomanStringEncoding`.
-	public init?(pascalString pStr: PStr63, encoding: NSStringEncoding = NSMacOSRomanStringEncoding) {
->>>>>>> 56b8fb9f
 		let unwrapped: [UInt8] = try! arrayFromObject(reflecting: pStr)
 		if unwrapped[0] > 63 {
 			return nil
@@ -227,15 +210,11 @@
 		self.init(pascalString: unwrapped, encoding: encoding)
 	}
 	
-<<<<<<< HEAD
+	/// Converts a tuple of a Pascal string into a Swift string.
+	///
+	/// - parameter pStr: a tuple of the Pascal string in question.
+	/// - parameter encoding: The encoding of the pascal stiring. The default is `NSMacOSRomanStringEncoding`.
 	public init?(pascalString pStr: PStr32, encoding: String.Encoding = String.Encoding.macOSRoman) {
-=======
-	/// Converts a tuple of a Pascal string into a Swift string.
-	///
-	/// - parameter pStr: a tuple of the Pascal string in question.
-	/// - parameter encoding: The encoding of the pascal stiring. The default is `NSMacOSRomanStringEncoding`.
-	public init?(pascalString pStr: PStr32, encoding: NSStringEncoding = NSMacOSRomanStringEncoding) {
->>>>>>> 56b8fb9f
 		let unwrapped: [UInt8] = try! arrayFromObject(reflecting: pStr)
 		if unwrapped[0] > 32 {
 			return nil
@@ -244,15 +223,11 @@
 		self.init(pascalString: unwrapped, encoding: encoding)
 	}
 	
-<<<<<<< HEAD
+	/// Converts a tuple of a Pascal string into a Swift string.
+	///
+	/// - parameter pStr: a tuple of the Pascal string in question.
+	/// - parameter encoding: The encoding of the pascal stiring. The default is `NSMacOSRomanStringEncoding`.
 	public init?(pascalString pStr: PStr31, encoding: String.Encoding = String.Encoding.macOSRoman) {
-=======
-	/// Converts a tuple of a Pascal string into a Swift string.
-	///
-	/// - parameter pStr: a tuple of the Pascal string in question.
-	/// - parameter encoding: The encoding of the pascal stiring. The default is `NSMacOSRomanStringEncoding`.
-	public init?(pascalString pStr: PStr31, encoding: NSStringEncoding = NSMacOSRomanStringEncoding) {
->>>>>>> 56b8fb9f
 		let unwrapped: [UInt8] = try! arrayFromObject(reflecting: pStr)
 		if unwrapped[0] > 31 {
 			return nil
@@ -260,15 +235,11 @@
 		self.init(pascalString: unwrapped, encoding: encoding)
 	}
 	
-<<<<<<< HEAD
+	/// Converts a tuple of a Pascal string into a Swift string.
+	///
+	/// - parameter pStr: a tuple of the Pascal string in question.
+	/// - parameter encoding: The encoding of the pascal stiring. The default is `NSMacOSRomanStringEncoding`.
 	public init?(pascalString pStr: PStr27, encoding: String.Encoding = String.Encoding.macOSRoman) {
-=======
-	/// Converts a tuple of a Pascal string into a Swift string.
-	///
-	/// - parameter pStr: a tuple of the Pascal string in question.
-	/// - parameter encoding: The encoding of the pascal stiring. The default is `NSMacOSRomanStringEncoding`.
-	public init?(pascalString pStr: PStr27, encoding: NSStringEncoding = NSMacOSRomanStringEncoding) {
->>>>>>> 56b8fb9f
 		let unwrapped: [UInt8] = try! arrayFromObject(reflecting: pStr)
 		if unwrapped[0] > 27 {
 			return nil
@@ -276,15 +247,11 @@
 		self.init(pascalString: unwrapped, encoding: encoding)
 	}
 	
-<<<<<<< HEAD
+	/// Converts a tuple of a Pascal string into a Swift string.
+	///
+	/// - parameter pStr: a tuple of the Pascal string in question.
+	/// - parameter encoding: The encoding of the pascal stiring. The default is `NSMacOSRomanStringEncoding`.
 	public init?(pascalString pStr: PStr15, encoding: String.Encoding = String.Encoding.macOSRoman) {
-=======
-	/// Converts a tuple of a Pascal string into a Swift string.
-	///
-	/// - parameter pStr: a tuple of the Pascal string in question.
-	/// - parameter encoding: The encoding of the pascal stiring. The default is `NSMacOSRomanStringEncoding`.
-	public init?(pascalString pStr: PStr15, encoding: NSStringEncoding = NSMacOSRomanStringEncoding) {
->>>>>>> 56b8fb9f
 		let unwrapped: [UInt8] = try! arrayFromObject(reflecting: pStr)
 		if unwrapped[0] > 15 {
 			return nil
@@ -407,8 +374,7 @@
 
 #if os(OSX)
 extension String {
-<<<<<<< HEAD
-	/// HFSUniStr255 is declared internally on OS X as part of the HFS headers. iOS doesn't have this header.
+	/// HFSUniStr255 is declared internally on OS X as part of the HFS headers. iOS doesn't have this struct public.
 	public init?(HFSUniStr: HFSUniStr255) {
 		let uniChars: [UInt16] = try! arrayFromObject(reflecting: HFSUniStr.unicode)
 		var uniStr = Array(uniChars[0 ..< Int(HFSUniStr.length)])
@@ -417,19 +383,6 @@
 			return nil
 		}
 		self = toRet.result
-=======
-	/// HFSUniStr255 is declared internally on OS X as part of the HFS headers. iOS doesn't have this struct public.
-	public init?(HFSUniStr: HFSUniStr255) {
-		if HFSUniStr.length > 255 {
-			return nil
-		}
-		let uniStr: [UInt16] = try! arrayFromObject(reflecting: HFSUniStr.unicode)
-		if let aStr = NSString(bytes: uniStr, length: Int(HFSUniStr.length), encoding: NSUTF16StringEncoding) {
-			self = aStr as String
-		} else {
-			return nil
-		}
->>>>>>> 56b8fb9f
 	}
 }
 
